--- conflicted
+++ resolved
@@ -53,7 +53,6 @@
     },
     {
       "label": "test wasm",
-<<<<<<< HEAD
       "type": "shell",
       "command": "cargo test --config .cargo/wasm-test-config.toml --target wasm32-unknown-unknown ${input:wasm-projects}",
       "options": {
@@ -69,25 +68,20 @@
     },
     {
       "label": "test miri",
-=======
->>>>>>> 9efd21b4
-      "type": "shell",
-      "command": "cargo test --config .cargo/wasm-test-config.toml --target wasm32-unknown-unknown ${input:wasm-projects}",
+      "type": "shell",
+      "command": "cargo miri test ${input:projects}",
       "options": {
         "env": {
           "_RUST_LOG": "debug",
-          "RUST_BACKTRACE": "full",
-          "CHROMEDRIVER": "${workspaceFolder}\\target\\browser-drivers\\chromedriver-win64\\chromedriver.exe",
-          "_GECKODRIVER": "${workspaceFolder}\\target\\browser-drivers\\geckodriver.exe"
-        }
-      },
-      "problemMatcher": ["$rustc"],
-      "group": "build"
-    },
-    {
-      "label": "test miri",
-      "type": "shell",
-<<<<<<< HEAD
+          "RUST_BACKTRACE": "full"
+        }
+      },
+      "problemMatcher": ["$rustc"],
+      "group": "build"
+    },
+    {
+      "label": "dev environment",
+      "type": "shell",
       "command": "docker compose -f services/docker-compose.yml -p shine ${input:env-task}",
       "group": "build",
       "isBackground": true
@@ -96,29 +90,6 @@
       "label": "start mocked services",
       "type": "shell",
       "command": "npm run mock:services",
-=======
-      "command": "cargo miri test ${input:projects}",
-      "options": {
-        "env": {
-          "_RUST_LOG": "debug",
-          "RUST_BACKTRACE": "full"
-        }
-      },
-      "problemMatcher": ["$rustc"],
-      "group": "build"
-    },
-    {
-      "label": "dev environment",
-      "type": "shell",
-      "command": "docker compose -f services/docker-compose.yml -p shine ${input:env-task}",
-      "group": "build",
-      "isBackground": true
-    },
-    {
-      "label": "start mocked id provider",
-      "type": "shell",
-      "command": "npm run mock:id_provider",
->>>>>>> 9efd21b4
       "options": {
         "cwd": "${workspaceFolder}/tests"
       },
@@ -258,11 +229,7 @@
       "description": "Select env task",
       "options": [
         { "label": "up", "value": "up" },
-<<<<<<< HEAD
         { "label": "restart", "value": "up --build" },
-=======
-        { "label": "restart", "value": "--build up" },
->>>>>>> 9efd21b4
         { "label": "down", "value": "down" }
       ],
       "default": "asset-service"
