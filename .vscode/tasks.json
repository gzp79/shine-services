{
  // See https://go.microsoft.com/fwlink/?LinkId=733558
  // for the documentation about the tasks.json format
  "version": "2.0.0",
  "tasks": [
    {
      "label": "format",
      "type": "shell",
      "command": "cargo fmt",
      "problemMatcher": ["$rustc"],
      "group": "build"
    },
    {
      "label": "clippy",
      "type": "shell",
      "command": "cargo clippy ${input:projects} --all-targets",
      "problemMatcher": ["$rustc"],
      "group": "build"
    },
    {
      "label": "clippy wasm",
      "type": "shell",
      "command": "cargo clippy --target wasm32-unknown-unknown ${input:wasm-projects} --all-targets",
      "problemMatcher": ["$rustc"],
      "group": "build"
    },
    {
      "label": "build",
      "type": "shell",
      "command": "cargo build --release ${input:projects} --all-targets",
      "problemMatcher": ["$rustc"],
      "group": "build"
    },
    {
      "label": "build wasm",
      "type": "shell",
      "command": "cargo build --target wasm32-unknown-unknown --release ${input:wasm-projects} --all-targets",
      "problemMatcher": ["$rustc"],
      "group": "build"
    },
    {
      "label": "test unit",
      "type": "shell",
      "command": "cargo test ${input:projects}",
      "options": {
        "env": {
          "_RUST_LOG": "debug",
          "RUST_BACKTRACE": "full"
        }
      },
      "problemMatcher": ["$rustc"],
      "group": "build"
    },
    {
      "label": "test miri",
      "type": "shell",
      "command": "cargo miri test ${input:projects}",
      "options": {
        "env": {
          "_RUST_LOG": "debug",
          "RUST_BACKTRACE": "full"
        }
      },
      "problemMatcher": ["$rustc"],
      "group": "build"
    },
    {
      "label": "start dev environment",
      "type": "shell",
      "command": "docker compose -f docker-compose.yml -p shine up",
      "group": "build",
      "isBackground": true
    },
    {
      "label": "stop dev environment",
      "type": "shell",
      "command": "docker compose -f docker-compose.yml -p shine down",
      "group": "build",
      "isBackground": true
    },
    {
      "label": "start mocked id provider",
      "type": "shell",
      "command": "npm run mock:id_provider",
      "options": {
        "cwd": "${workspaceFolder}/tests"
      },
      "group": "build",
      "isBackground": true
    },
    {
      "label": "identity: cloud",
      "type": "shell",
      "command": "cargo run -p shine-identity --release -- prod",
      "options": {
        "cwd": "services/identity",
        "env": {
          "RUST_BACKTRACE": "full",
          "SHINE--SERVICE--TLS--CERT": "../../certs/test.crt2",
          "SHINE--SERVICE--TLS--KEY": "../../certs/test.key",
          "SHINE--SERVICE--PORT": "8443",
          "SHINE--SERVICE--SESSION_REDIS_CNS": "${env:SHINE_REDIS_CNS}",
          "SHINE--IDENTITY--AUTH--AUTH_BASE_URL": "https://local-cloud.scytta.com:8443/identity/auth/",
          "SHINE--IDENTITY--DB--REDIS_CNS": "${env:SHINE_REDIS_CNS}"
        }
      },
      "problemMatcher": ["$rustc"],
      "group": "build"
    },
    {
      "label": "identity: local",
      "type": "shell",
      "command": "cargo run -p shine-identity --release -- test",
      "options": {
        "cwd": "services/identity",
        "env": {
          "RUST_BACKTRACE": "full",
          "SHINE--SERVICE--TLS--CERT": "../../certs/test.crt",
          "SHINE--SERVICE--TLS--KEY": "../../certs/test.key",
          "SHINE--SERVICE--PORT": "8443"
        }
      },
      "problemMatcher": ["$rustc"],
      "group": "build"
    },
    {
      "label": "builder: cloud",
      "type": "shell",
      "command": "cargo run -p shine-builder --release -- prod",
      "options": {
        "cwd": "services/builder",
        "env": {
          "SHINE--SERVICE--TLS--CERT": "../../certs/test.crt",
          "SHINE--SERVICE--TLS--KEY": "../../certs/test.key",
          "SHINE--SERVICE--POSRT": "8443"
        }
      },
      "problemMatcher": ["$rustc"],
      "group": "build"
    },
    {
      "label": "builder: local",
      "type": "shell",
      "command": "cargo run -p shine-builder --release -- test",
      "options": {
        "cwd": "services/builder",
        "env": {
          "RUST_BACKTRACE": "full",
          "SHINE--SERVICE--TLS--CERT": "../../certs/test.crt",
          "SHINE--SERVICE--TLS--KEY": "../../certs/test.key",
          "SHINE--SERVICE--PORT": "8444"
        }
      },
      "problemMatcher": ["$rustc"],
      "group": "build"
    },
    {
      "label": "client: local",
      "type": "shell",
      "command": "cargo run -p shine-client --release",
      "options": {
        "cwd": "client",
        "env": {
          "RUST_BACKTRACE": "full"
        }
      },
      "problemMatcher": ["$rustc"],
      "group": "build"
    },
    {
      "label": "client: local-wasm",
      "type": "shell",
      "command": "cargo run --target wasm32-unknown-unknown -p shine-client --release",
      "options": {
        "cwd": "client",
        "env": {
          "RUST_BACKTRACE": "full"
        }
      },
      "problemMatcher": ["$rustc"],
      "group": "build"
    }
  ],
  "inputs": [
    {
      "type": "pickString",
      "id": "projects",
      "description": "Select project",
      "options": [
        { "label": "all", "value": "" },
        { "label": "shine-client", "value": "-p shine-client" },
        { "label": "shine-builder", "value": "-p shine-builder" },
        { "label": "shine-identity", "value": "-p shine-identity" },
        { "label": "shine-infra", "value": "-p shine-infra" },
        { "label": "shine-infra-macros", "value": "-p shine-infra-macros" },
        { "label": "shine-game", "value": "-p shine-game" },
        {
          "label": "shine-game + persist",
          "value": "-p shine-game --features persisted"
        },
        { "label": "shine-core", "value": "-p shine-core" },
        { "label": "shine-test", "value": "-p shine-test" },
        { "label": "shine-test-macros", "value": "-p shine-test-macros" }
      ],
      "default": "asset-service"
    },
    {
      "type": "pickString",
      "id": "wasm-projects",
      "description": "Select project",
<<<<<<< HEAD
      "options": [ 
        {
          "label": "all",
          "value": "-p shine-client -p shine-game -p shine-core -p shine-test"
        },
        { "label": "shine-client", "value": "-p shine-client" },
        { "label": "shine-game", "value": "-p shine-game" },
=======
      "options": [
        {
          "label": "all",
          "value": "-p shine-core -p shine-test"
        },
>>>>>>> f4e2445f
        { "label": "shine-core", "value": "-p shine-core" },
        { "label": "shine-test", "value": "-p shine-test" }
      ],
      "default": "asset-service"
    }
  ]
}<|MERGE_RESOLUTION|>--- conflicted
+++ resolved
@@ -193,11 +193,7 @@
         { "label": "shine-identity", "value": "-p shine-identity" },
         { "label": "shine-infra", "value": "-p shine-infra" },
         { "label": "shine-infra-macros", "value": "-p shine-infra-macros" },
-        { "label": "shine-game", "value": "-p shine-game" },
-        {
-          "label": "shine-game + persist",
-          "value": "-p shine-game --features persisted"
-        },
+        { "label": "shine-game", "value": "-p shine-game" },       
         { "label": "shine-core", "value": "-p shine-core" },
         { "label": "shine-test", "value": "-p shine-test" },
         { "label": "shine-test-macros", "value": "-p shine-test-macros" }
@@ -208,7 +204,6 @@
       "type": "pickString",
       "id": "wasm-projects",
       "description": "Select project",
-<<<<<<< HEAD
       "options": [ 
         {
           "label": "all",
@@ -216,13 +211,6 @@
         },
         { "label": "shine-client", "value": "-p shine-client" },
         { "label": "shine-game", "value": "-p shine-game" },
-=======
-      "options": [
-        {
-          "label": "all",
-          "value": "-p shine-core -p shine-test"
-        },
->>>>>>> f4e2445f
         { "label": "shine-core", "value": "-p shine-core" },
         { "label": "shine-test", "value": "-p shine-test" }
       ],
