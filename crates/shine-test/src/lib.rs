pub use shine_test_macros::test;

<<<<<<< HEAD
#[cfg(target_arch = "wasm32")]
pub use wasm_bindgen_test::wasm_bindgen_test;
#[cfg(target_arch = "wasm32")]
pub use wasm_bindgen_test::wasm_bindgen_test_configure;

=======
>>>>>>> f4e2445f
/// Test setup executed before each test.
pub fn setup_test() {
    #[cfg(not(any(target_arch = "wasm32", miri)))]
    {
        let _ = env_logger::builder().is_test(true).try_init();
        color_backtrace::install();
    }

    #[cfg(target_arch = "wasm32")]
    {
        // logger it should be initialized only once otherwise some warning it thrown
        use std::sync::Once;
        static INIT: Once = Once::new();
        INIT.call_once(|| wasm_logger::init(::wasm_logger::Config::new(log::Level::Trace)));
    }

    #[cfg(not(target_arch = "wasm32"))]
    {
        let orig_hook = std::panic::take_hook();
        std::panic::set_hook(Box::new(move |panic_info| {
            // invoke the default handler and exit the process
            orig_hook(panic_info);
            std::process::exit(-1);
        }));
    }
}<|MERGE_RESOLUTION|>--- conflicted
+++ resolved
@@ -1,13 +1,5 @@
 pub use shine_test_macros::test;
 
-<<<<<<< HEAD
-#[cfg(target_arch = "wasm32")]
-pub use wasm_bindgen_test::wasm_bindgen_test;
-#[cfg(target_arch = "wasm32")]
-pub use wasm_bindgen_test::wasm_bindgen_test_configure;
-
-=======
->>>>>>> f4e2445f
 /// Test setup executed before each test.
 pub fn setup_test() {
     #[cfg(not(any(target_arch = "wasm32", miri)))]
