--- conflicted
+++ resolved
@@ -1,15 +1,7 @@
-<<<<<<< HEAD
-use bevy::math::Vec2;
-use shine_game::math::{
-    unistroke_templates, CostMatrix, GestureId, JackknifeClassifier, JackknifeConfig, JackknifePoint,
-    JackknifeTemplate, JackknifeTemplateSet,
-};
-=======
 use core::f32;
 use shine_game::math::statistics::{RunningMoments, ScoringMode};
 use shine_game::math::{statistics, TrainLegend};
 use shine_game::math::{unistroke_templates, GestureId, JackknifeClassifier, JackknifeConfig, JackknifeTemplateSet};
->>>>>>> 0c1e929e
 use shine_test::test;
 use std::{
     fs,
@@ -87,16 +79,6 @@
 fn test_jackknife_train() {
     let config = JackknifeConfig::inner_product();
 
-<<<<<<< HEAD
-    let mut cost = CostMatrix::new();
-    let cost = cost.dtw(
-        &ff1.features().trajectory,
-        &ff2.features().trajectory,
-        config.dtw_radius,
-        |a: &Vec2, b: &Vec2| a.distance_square(b),
-    );
-    log::info!("Jackknife features: {cost:#?}");
-=======
     /*let mut template_set = {
         let mut template_set = JackknifeTemplateSet::new(config.clone());
         template_set.add_template(GestureId(0), unistroke_templates::LINE_0);
@@ -105,7 +87,6 @@
         template_set.add_template(GestureId(3), unistroke_templates::LINE_270);
         template_set
     };*/
->>>>>>> 0c1e929e
 
     /*let mut template_set = {
         let mut template_set = JackknifeTemplateSet::new(config.clone());
