--- conflicted
+++ resolved
@@ -1,12 +1,7 @@
 use crate::{
     auth::{
-<<<<<<< HEAD
-        ep_get_providers, ep_logout, ep_user_info, oauth2_client::OAuth2Client, oauth2_ep_auth, oauth2_ep_login,
-        oidc_client::OIDCClient, oidc_ep_auth, oidc_ep_login, AuthSessionMeta,
-=======
         ep_get_providers, ep_user_info, oauth2_client::OAuth2Client, oauth2_page_auth, oauth2_page_login,
-        oidc_client::OIDCClient, oidc_page_auth, oidc_page_login, page_delete_user, page_logout, ExternalLoginMeta,
->>>>>>> 3270afe1
+        oidc_client::OIDCClient, oidc_page_auth, oidc_page_login, page_delete_user, page_logout, AuthSessionMeta,
     },
     db::{IdentityManager, NameGenerator, SessionManager},
 };
@@ -203,7 +198,7 @@
         let page_router = {
             let mut router = Router::new()
                 .route("/auth/logout", get(page_logout::logout))
-                .route("/auth/delete", get(page_delete_user::user_delete));
+                .route("/auth/delete", delete(page_delete_user::user_delete));
 
             for openid_client in self.openid_clients {
                 let path = format!("/auth/{}", openid_client.provider);
