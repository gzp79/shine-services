use crate::repositories::identity::{
    ExternalLink, ExternalLinks, ExternalUserInfo, IdSequences, Identities, Identity, IdentityDb, IdentityError,
    IdentitySearch, Roles, SearchIdentity, TokenInfo, TokenKind, Tokens,
};
use chrono::Duration;
use ring::digest;
use shine_infra::{
    crypto::IdEncoder,
    sync::{EventHandler, EventHandlerId, TopicBus, TopicEvent},
<<<<<<< HEAD
    web::{ClientFingerprint, SiteInfo},
=======
    web::extracts::{ClientFingerprint, SiteInfo},
>>>>>>> f4e2445f
};
use uuid::Uuid;

use super::{IdentityTopic, UserEvent, UserLinkEvent};

pub struct IdentityService<DB>
where
    DB: IdentityDb,
{
    pub db: DB,
    user_name_generator: Box<dyn IdEncoder>,
    event_bus: TopicBus<IdentityTopic>,
}

impl<DB> IdentityService<DB>
where
    DB: IdentityDb,
{
    pub fn new<UE: IdEncoder>(db: DB, user_name_generator: UE) -> Self {
        Self {
            db,
            user_name_generator: Box::new(user_name_generator),
            event_bus: TopicBus::new(),
        }
    }

    pub async fn subscribe<E, H>(&self, handler: H) -> EventHandlerId
    where
        E: TopicEvent<Topic = IdentityTopic>,
        H: EventHandler<E>,
    {
        self.event_bus.subscribe::<E, H>(handler).await
    }

    pub async fn create_user(
        &self,
        user_id: Uuid,
        user_name: &str,
        email: Option<(&str, bool)>,
        external_user_info: Option<&ExternalUserInfo>,
    ) -> Result<Identity, IdentityError> {
        //let email = email.map(|e| e.normalize_email());
        let mut db = self.db.create_context().await?;
        let identity = db.create_user(user_id, user_name, email).await?;
        if let Some(external_user_info) = external_user_info {
            if let Err(err) = db.link_user(user_id, external_user_info).await {
                if let Err(err) = db.cascaded_delete(user_id).await {
                    log::error!("Failed to delete user ({}) after failed link: {}", user_id, err);
                }
                return Err(err);
            }
        }

        self.event_bus.publish(&UserEvent::Created(user_id)).await;
        if external_user_info.is_some() {
            self.event_bus.publish(&UserLinkEvent::Linked(user_id)).await;
        }

        Ok(identity)
    }

    pub async fn find_by_id(&self, id: Uuid) -> Result<Option<Identity>, IdentityError> {
        let mut db = self.db.create_context().await?;
        db.find_by_id(id).await
    }

    pub async fn find_by_email(&self, email: &str) -> Result<Option<Identity>, IdentityError> {
        let mut db = self.db.create_context().await?;
        db.find_by_email(email).await
    }

    pub async fn update(
        &self,
        id: Uuid,
        name: Option<&str>,
        email: Option<(&str, bool)>,
    ) -> Result<Option<Identity>, IdentityError> {
        let mut db = self.db.create_context().await?;
        match db.update(id, name, email).await? {
            Some(identity) => {
                self.event_bus.publish(&UserEvent::Updated(id)).await;
                Ok(Some(identity))
            }
            None => Ok(None),
        }
    }

    pub async fn cascaded_delete(&self, id: Uuid) -> Result<(), IdentityError> {
        let mut db = self.db.create_context().await?;
        db.cascaded_delete(id).await?;
        self.event_bus.publish(&UserEvent::Deleted(id)).await;
        Ok(())
    }

    pub async fn find_by_external_link(
        &self,
        provider: &str,
        provider_id: &str,
    ) -> Result<Option<Identity>, IdentityError> {
        let mut db = self.db.create_context().await?;
        db.find_by_external_link(provider, provider_id).await
    }

    pub async fn add_external_link(
        &self,
        user_id: Uuid,
        external_user: &ExternalUserInfo,
    ) -> Result<(), IdentityError> {
        let mut db = self.db.create_context().await?;
        db.link_user(user_id, external_user).await?;
        self.event_bus.publish(&UserLinkEvent::Linked(user_id)).await;
        Ok(())
    }

    pub async fn delete_extern_link(
        &self,
        user_id: Uuid,
        provider: &str,
        provider_id: &str,
    ) -> Result<Option<()>, IdentityError> {
        let mut db = self.db.create_context().await?;
        match db.delete_link(user_id, provider, provider_id).await? {
            Some(_) => {
                self.event_bus.publish(&UserLinkEvent::Unlinked(user_id)).await;
                Ok(Some(()))
            }
            None => Ok(None),
        }
    }

    pub async fn is_linked(&self, user_id: Uuid) -> Result<bool, IdentityError> {
        let mut db = self.db.create_context().await?;
        db.is_linked(user_id).await
    }

    pub async fn list_external_links_by_user(&self, user_id: Uuid) -> Result<Vec<ExternalLink>, IdentityError> {
        let mut db = self.db.create_context().await?;
        db.find_all_links(user_id).await
    }

    pub async fn search(&self, search: SearchIdentity<'_>) -> Result<Vec<Identity>, IdentityError> {
        let mut db = self.db.create_context().await?;
        db.search_identity(search).await
    }

    pub async fn add_token(
        &self,
        user_id: Uuid,
        kind: TokenKind,
        token: &str,
        time_to_live: &Duration,
        fingerprint_to_bind_to: Option<&ClientFingerprint>,
        email_to_bind_to: Option<&str>,
        site_info: &SiteInfo,
    ) -> Result<TokenInfo, IdentityError> {
        let mut db = self.db.create_context().await?;
        let token_hash = hash_token(token);
        db.store_token(
            user_id,
            kind,
            &token_hash,
            time_to_live,
            fingerprint_to_bind_to,
            email_to_bind_to,
            site_info,
        )
        .await
    }

    pub async fn find_token_by_hash(&self, token_hash: &str) -> Result<Option<TokenInfo>, IdentityError> {
        let mut db = self.db.create_context().await?;
        db.find_by_hash(token_hash).await
    }

    pub async fn list_all_tokens_by_user(&self, user_id: &Uuid) -> Result<Vec<TokenInfo>, IdentityError> {
        let mut db = self.db.create_context().await?;
        db.find_by_user(user_id).await
    }

    /// Get the identity associated to an access token, but keep the token in the DB.
    pub async fn test_token(
        &self,
        allowed_kind: &[TokenKind],
        token: &str,
    ) -> Result<Option<(Identity, TokenInfo)>, IdentityError> {
        let mut db = self.db.create_context().await?;
        let token_hash = hash_token(token);
        db.test_token(allowed_kind, &token_hash).await
    }

    /// Get the identity associated to an access token and remove the token from the DB.
    pub async fn take_token(
        &self,
        allowed_kind: &[TokenKind],
        token: &str,
    ) -> Result<Option<(Identity, TokenInfo)>, IdentityError> {
        let mut db = self.db.create_context().await?;
        let token_hash = hash_token(token);
        db.take_token(allowed_kind, &token_hash).await
    }

    pub async fn delete_token(&self, kind: TokenKind, token: &str) -> Result<Option<()>, IdentityError> {
        let mut db = self.db.create_context().await?;
        let token_hash = hash_token(token);
        db.delete_token_by_hash(kind, &token_hash).await
    }

    pub async fn delete_hashed_token_by_user(
        &self,
        user_id: Uuid,
        token_hash: &str,
    ) -> Result<Option<()>, IdentityError> {
        let mut db = self.db.create_context().await?;
        db.delete_token_by_user(user_id, token_hash).await
    }

    pub async fn delete_all_tokens_by_user(&self, user_id: Uuid, kinds: &[TokenKind]) -> Result<(), IdentityError> {
        let mut db = self.db.create_context().await?;
        db.delete_all_token_by_user(user_id, kinds).await
    }

    pub async fn add_role(&self, user_id: Uuid, role: &str) -> Result<Option<Vec<String>>, IdentityError> {
        let mut db = self.db.create_context().await?;
        if let Some(roles) = db.add_role(user_id, role).await? {
            self.event_bus.publish(&UserEvent::RoleChange(user_id)).await;
            Ok(Some(roles))
        } else {
            Ok(None)
        }
    }

    pub async fn get_roles(&self, user_id: Uuid) -> Result<Option<Vec<String>>, IdentityError> {
        let mut db = self.db.create_context().await?;
        db.get_roles(user_id).await
    }

    pub async fn delete_role(&self, user_id: Uuid, role: &str) -> Result<Option<Vec<String>>, IdentityError> {
        let mut db = self.db.create_context().await?;
        if let Some(roles) = db.delete_role(user_id, role).await? {
            self.event_bus.publish(&UserEvent::RoleChange(user_id)).await;
            Ok(Some(roles))
        } else {
            Ok(None)
        }
    }

    pub async fn generate_user_name(&self) -> Result<String, IdentityError> {
        // some alternatives and sources:
        // - <https://datatracker.ietf.org/doc/html/rfc1751>
        // - <https://github.com/archer884/harsh>
        // - <https://github.com/pjebs/optimus-go>

        let id = {
            let mut db = self.db.create_context().await?;
            db.get_next_id().await?
        };

        let id = self.user_name_generator.obfuscate(id)?;
        Ok(id)
    }
}

/// Generate a (crypto) hashed version of a token to protect data in rest.
fn hash_token(token: &str) -> String {
    // there is no need for a complex hash as key has a big entropy already
    // and it'd be too expensive to invert the hashing.
    let hash = digest::digest(&digest::SHA256, token.as_bytes());
    let hash = hex::encode(hash);
    log::debug!("Hashing token: {token:?} -> [{hash}]");
    hash
}<|MERGE_RESOLUTION|>--- conflicted
+++ resolved
@@ -7,11 +7,7 @@
 use shine_infra::{
     crypto::IdEncoder,
     sync::{EventHandler, EventHandlerId, TopicBus, TopicEvent},
-<<<<<<< HEAD
-    web::{ClientFingerprint, SiteInfo},
-=======
     web::extracts::{ClientFingerprint, SiteInfo},
->>>>>>> f4e2445f
 };
 use uuid::Uuid;
 
