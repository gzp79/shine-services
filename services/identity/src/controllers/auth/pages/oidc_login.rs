use crate::{
    app_state::AppState,
    controllers::auth::{AuthPage, AuthSession, ExternalLoginCookie, ExternalLoginError, OIDCClient, PageUtils},
};
use axum::{extract::State, Extension};
use chrono::Duration;
use oauth2::{CsrfToken, PkceCodeChallenge};
use openidconnect::{
    core::{CoreAuthPrompt, CoreAuthenticationFlow},
    Nonce,
};
use serde::Deserialize;
use shine_infra::{
    crypto::random,
<<<<<<< HEAD
    web::{ErrorResponse, InputError, ValidatedQuery},
=======
    web::{
        extracts::{InputError, ValidatedQuery},
        responses::ErrorResponse,
    },
>>>>>>> f4e2445f
};
use std::sync::Arc;
use url::Url;
use utoipa::IntoParams;
use validator::Validate;

#[derive(Deserialize, Validate, IntoParams)]
#[serde(rename_all = "camelCase")]
pub struct QueryParams {
    redirect_url: Option<Url>,
    error_url: Option<Url>,
    remember_me: Option<bool>,
    captcha: Option<String>,
}

/// Login or register a new user with the interactive flow using an OpenID Connect provider.
#[utoipa::path(
    get,
    path = "/login",
    tag = "page",
    params(
        QueryParams
    ),
    responses(
        (status = OK, description="Start the OpenID Connect interactive login flow")
    )
)]
pub async fn oidc_login(
    State(state): State<AppState>,
    Extension(client): Extension<Arc<OIDCClient>>,
    auth_session: AuthSession,
    query: Result<ValidatedQuery<QueryParams>, ErrorResponse<InputError>>,
) -> AuthPage {
    let query = match query {
        Ok(ValidatedQuery(query)) => query,
        Err(error) => return PageUtils::new(&state).error(auth_session, error.problem, None, None),
    };

    if let Err(err) = state.captcha_validator().validate(query.captcha.as_deref()).await {
        return PageUtils::new(&state).error(auth_session, err, query.error_url.as_ref(), query.redirect_url.as_ref());
    }

    let core_client = match client.client().await {
        Ok(client) => client,
        Err(err) => {
            return PageUtils::new(&state).error(
                auth_session,
                ExternalLoginError::OIDCDiscovery(format!("{err:#?}")),
                query.error_url.as_ref(),
                query.redirect_url.as_ref(),
            )
        }
    };

    let key = random::hex_16(state.random());
    let (pkce_code_challenge, pkce_code_verifier) = PkceCodeChallenge::new_random_sha256();
    let (authorize_url, csrf_state, nonce) = core_client
        .authorize_url(
            CoreAuthenticationFlow::AuthorizationCode,
            CsrfToken::new_random,
            Nonce::new_random,
        )
        .add_scopes(client.scopes.clone())
        .set_pkce_challenge(pkce_code_challenge)
        .set_max_age(Duration::minutes(30).to_std().unwrap())
        .add_prompt(CoreAuthPrompt::Login)
        .url();

    let response_session = auth_session
        .revoke_session(&state)
        .await
        .revoke_access(&state)
        .await
        .with_external_login(Some(ExternalLoginCookie {
            key,
            pkce_code_verifier: pkce_code_verifier.secret().to_owned(),
            csrf_state: csrf_state.secret().to_owned(),
            nonce: Some(nonce.secret().to_owned()),
            target_url: query.redirect_url,
            error_url: query.error_url,
            remember_me: query.remember_me.unwrap_or(false),
            linked_user: None,
        }));
    assert!(response_session.user_session().is_none());
    PageUtils::new(&state).redirect(response_session, Some(&authorize_url), None)
}<|MERGE_RESOLUTION|>--- conflicted
+++ resolved
@@ -12,14 +12,10 @@
 use serde::Deserialize;
 use shine_infra::{
     crypto::random,
-<<<<<<< HEAD
-    web::{ErrorResponse, InputError, ValidatedQuery},
-=======
     web::{
         extracts::{InputError, ValidatedQuery},
         responses::ErrorResponse,
     },
->>>>>>> f4e2445f
 };
 use std::sync::Arc;
 use url::Url;
